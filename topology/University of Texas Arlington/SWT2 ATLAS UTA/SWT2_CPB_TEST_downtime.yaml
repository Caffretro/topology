--- conflicted
+++ resolved
@@ -57,17 +57,13 @@
   Services:
   - net.perfSONAR.Latency
   Severity: Outage
-<<<<<<< HEAD
   StartTime: Nov 8, 2016 06:00 +0000
-=======
-  StartTime: Nov 8, 2016 06:00 AM UTC
 - Class: UNSCHEDULED
   ID: 1005686
   Description: Testing the downtime mechanism post OIM
   Severity: Outage
-  StartTime: Jun 28, 2018 9:00 PM UTC
-  EndTime: Jun 28, 2018 11:00 PM UTC
+  StartTime: Jun 28, 2018 21:00 +0000
+  EndTime: Jun 28, 2018 23:00 +0000
   ResourceName: perfSONAR_SWT2_CPB_testbed_latency
   Services:
   - net.perfSONAR.Latency
->>>>>>> 226dfbde
