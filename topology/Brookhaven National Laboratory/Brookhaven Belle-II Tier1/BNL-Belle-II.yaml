--- conflicted
+++ resolved
@@ -42,8 +42,8 @@
           sam_uri: htcondor://bgk01.sdcc.bnl.gov
     VOOwnership:
       Belle: 100
-<<<<<<< HEAD
   BNL_BELLE_II_CE_2:
+    Active: true
     ContactLists:
       Administrative Contact:
         Primary:
@@ -87,11 +87,8 @@
           sam_uri: htcondor://bgk02.sdcc.bnl.gov
     VOOwnership:
       Belle: 100
-BNL_BELLE_II_SE:
-=======
   BNL_BELLE_II_SE:
     Active: true
->>>>>>> 856ec1bb
     ContactLists:
       Administrative Contact:
         Primary:
